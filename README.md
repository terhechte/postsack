<p align="center">
<img src="resources/github_logo.png" width="241" height="287" />
</p>

[![license](https://shields.io/badge/license-MIT-green)](https://github.com/terhechte/postsack/blob/main/LICENSE.md)
![Rust CI](https://github.com/terhechte/postsack/actions/workflows/rust.yml/badge.svg)

# Postsack

## A high level visual overview of swaths of email

[TLDR! A web demo that shows how Postsack clusters a set of 10.000 fake emails](https://terhech.de/web_demo)

Do you have many emails? I have a lot of emails. I'm not a inbox zero person. I recently realized that my Gmail account contains roughly 650.000 emails. I looked at that and I began
to wonder.. *Why?*..
Sure, I've been using Gmail since 2004 but still, that's 38.000 Emails per year which strikes me as a bit
on the crazy side of things. I wanted to know where these mails came from.

Gmail did not offer an easy way of visualizing all my emails, I also couldn't find a tool for it. Hence I
build my own. It parses all your mails and shows configurable clusters of mails in a nice visualization.

## It looks like this

![Example](resources/animation.gif)

## Features

- Written in Rust: Very fast email parsing / import. My **650k mails are imported in ~1 Minute** on a Macbook M1 Pro Max and ~ 2 Minutes on a Intel Core i7-8700B 3.2 Ghz.
- Import all your local mails (currently, only MBox, Apple Mail and Gmail Backups are supported)
- Build up clustered visualizations of your mails to see and understand what kind of emails you have
- Cluster the emails by sender domain / name, month, day, year, name, and some more
- Additional filters for seen mails or tags / labels
- See all the mails for the current set of filters / current cluster
- Save the generated database as a SQLite file so you can do additional queries yourself (or open it again)
<<<<<<< HEAD
- Cross platform (macOS (from 10.12 onward), Windows, Linux and a [Web Demo](https://terhech.de/postsack_demo))
=======
- Cross platform (macOS, Windows, Linux and a [Web Demo](https://terhech.de/web_demo))
>>>>>>> 456424cb
- The app is 13MB big and consumes ~150MB of memory on macOS

The look is similar on all platforms as it uses the [Rust egui](https://github.com/emilk/egui) GUI library.

## Videos

Here's a video showing the UI in action (e.g. me selecting some mail clusters)



https://user-images.githubusercontent.com/132234/146691524-d0a47c0f-b975-44b4-966c-5430d5784375.mp4



Here's another video where you can see the importer importer 650k mails (it is a bit boring but.)



https://user-images.githubusercontent.com/132234/146691534-6aa35159-0f77-472a-b5d1-7e159d64ab9e.mp4



## Web Demo

In addition to that, you can also [play around with some fake data in this Postsack Web Demo](https://terhech.de/web_demo)

## Using It

Currently, Postsack supports three different types of mail storage:

- MBox files [though with some issues](https://github.com/terhechte/postsack/issues/19)
- Apple Mail
- [GMVault](http://gmvault.org) GMail backups [though that could also be included natively](https://github.com/terhechte/postsack/issues/23)

There're open issues for other formats such as [maildir](https://github.com/terhechte/postsack/issues/18), [notmuch](https://github.com/terhechte/postsack/issues/17) or [Outlook](https://github.com/terhechte/postsack/issues/3) but if you use one of these formats your best bet would be to export your emails as MBox which seems to be something most mail apps support. Alternatively, I'd be more than happy for PR's implementing additional Mail Storage Formats.

If you have mails in any of the archives above, you can start Postsack select the folder with the emails
and it will do the rest.

## Current State

I've created issues for some of the missing functionality. Most importantly more email formats (as explained above). Beyond that, there're probably bugs, there's a certain lack of tests and documentation, the [windows build is on shaky grounds](https://github.com/terhechte/postsack/issues/20), [the light theme is wonky](https://github.com/terhechte/postsack/issues/15), [some parts need a healthy refactoring to be useful beyond Postsack](https://github.com/terhechte/postsack/issues/11), [and it would be great if the binaries could be generated from the Github actions](https://github.com/terhechte/postsack/issues/10).

## Deploying to crates.io for `cargo install`

One of the issues I ran into was that many of the emails I had received over the years were not
properly standards compliant. I forked [`email-parser`, email parser that Postsack is using](https://github.com/Mubelotix/email-parser/pull/11) in order to support all the weird issues I encountered. However,
this PR still needs a couple of enhancements before it will be merged into `email-parser`. Therefore,
Postsack is currently dependent on a fork of a crates.io crate. This means that I can't deploy this to
crates yet. Once The aforementioned pull request has been improved and merged, I will subsequently draft
a crates.io release.

## Overview

Here's an overview of the different crates in the Postsack Workspace:

- [ps-core](ps-core/src/lib.rs): Core types, traits and imports
- [ps-importer](ps-importer/src/lib.rs): Import different email formats into a database
- [ps-database](ps-database/src/lib.rs): Implemts the `ps-core::DatabaseLike` trait on top of SQLite
- [postsack-native](postsack-native): Builds the native (macOS, Linux, Windows) versions of Postsack
- [postsack-web](postsack-web): Builds [the web demo of Postsack](https://terhech.de/web_demo)

## Why Egui?

I had build an app in [Druid](https://github.com/linebender/druid) last year and I liked the experience.
This time I wanted to try out a different Rust gui library. Between [Iced](https://github.com/iced-rs/iced) 
and [Egui](https://github.com/emilk/egui) I went with the latter because the terse code examples were
tempting. Also, I had heard good things about it.

I might want to try to re-implement the postsack ui in another UI library. However something I really dig
about egui is how quickly it allows building a simple UI for a specific task (say you want to automate
a certain bash script). The main downside was that it is currently very limited in what it can do (e.g. available widgets, configuration, layout options, etc).

## What does `Postsack` mean?

[`Postsack` (or Postbeutel) is German](https://de.wikipedia.org/wiki/Postbeutel) for a bag full of mail

## Can I also delete the selected clusters?

Currently you can't. I wanted to add this as a feature but it is quite involved. I might start working on this next.<|MERGE_RESOLUTION|>--- conflicted
+++ resolved
@@ -32,11 +32,7 @@
 - Additional filters for seen mails or tags / labels
 - See all the mails for the current set of filters / current cluster
 - Save the generated database as a SQLite file so you can do additional queries yourself (or open it again)
-<<<<<<< HEAD
-- Cross platform (macOS (from 10.12 onward), Windows, Linux and a [Web Demo](https://terhech.de/postsack_demo))
-=======
-- Cross platform (macOS, Windows, Linux and a [Web Demo](https://terhech.de/web_demo))
->>>>>>> 456424cb
+- Cross platform (macOS (from 10.12 on), Windows, Linux and a [Web Demo](https://terhech.de/web_demo))
 - The app is 13MB big and consumes ~150MB of memory on macOS
 
 The look is similar on all platforms as it uses the [Rust egui](https://github.com/emilk/egui) GUI library.
